--- conflicted
+++ resolved
@@ -1,4 +1,6 @@
 # frozen_string_literal: true
+require 'digest'
+require 'openssl'
 
 require File.expand_path('../boot', __FILE__)
 
@@ -40,13 +42,6 @@
     # config.i18n.load_path += Dir[Rails.root.join('my', 'locales', '*.{rb,yml}').to_s]
     # config.i18n.default_locale = :de
 
-<<<<<<< HEAD
-    Digest = OpenSSL::Digest # override the default Digest with OpenSSL::Digest
-    OpenSSL.fips_mode = true
-    ActiveSupport::Digest.hash_digest_class = OpenSSL::Digest::SHA1.new
-
-=======
->>>>>>> 7460a0e9
     config.autoload_paths << Rails.root.join('lib')
 
     config.sequel.after_connect = proc do
