require 'slosilo'
require 'slosilo/adapters/sequel_adapter'

require 'sequel'
require 'patches/core_ext'

Sequel.extension :migration

<<<<<<< HEAD
# Token authentication is optional for authn routes, and it's not applied at all to authentication.
Possum::Application.config.middleware.use Conjur::Rack::Authenticator,
  optional: [
    /^\/authn-[^\/]+\//,
    /^\/authn\//,
    /^\/public_keys\//
  ],
  except: [
    /^\/authn-[^\/]+\/.*\/authenticate$/,
    /^\/authn\/.*\/authenticate$/,
    /^\/host_factories\/hosts$/,
    /^\/assets\/.*/,
    /^\/$/
  ]

=======
>>>>>>> f1e277d5
if %w(test development cucumber).member?(Rails.env)
  ENV['CONJUR_DATA_KEY'] ||= '4pSuk1rAQyuHA5uUYaj0X0BsiPCFb9Nc8J03XA6V5/Y='
end

if data_key = ENV['CONJUR_DATA_KEY']
  Slosilo::encryption_key = Base64.strict_decode64 data_key.strip
  Slosilo::adapter = Slosilo::Adapters::SequelAdapter.new
else
  raise "No CONJUR_DATA_KEY"
end<|MERGE_RESOLUTION|>--- conflicted
+++ resolved
@@ -6,24 +6,6 @@
 
 Sequel.extension :migration
 
-<<<<<<< HEAD
-# Token authentication is optional for authn routes, and it's not applied at all to authentication.
-Possum::Application.config.middleware.use Conjur::Rack::Authenticator,
-  optional: [
-    /^\/authn-[^\/]+\//,
-    /^\/authn\//,
-    /^\/public_keys\//
-  ],
-  except: [
-    /^\/authn-[^\/]+\/.*\/authenticate$/,
-    /^\/authn\/.*\/authenticate$/,
-    /^\/host_factories\/hosts$/,
-    /^\/assets\/.*/,
-    /^\/$/
-  ]
-
-=======
->>>>>>> f1e277d5
 if %w(test development cucumber).member?(Rails.env)
   ENV['CONJUR_DATA_KEY'] ||= '4pSuk1rAQyuHA5uUYaj0X0BsiPCFb9Nc8J03XA6V5/Y='
 end
