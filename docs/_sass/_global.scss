// ***********************
// Global
// ***********************

body {
  background-color: $conjur-bg;
  font-family: 'Open Sans', sans-serif;
  line-height: 1.8rem;
  position: relative;
  display: flex;
  min-height: 100vh;
  flex-direction: column;
}

html {
  font-family: 'Open Sans', sans-serif;
  font-size: 16px;
  line-height: 1.8rem;
  color: $conjur-text;
  font-weight: 300;
  position: relative;
  height: 100%;
}

pre {
  background-color: #f7f7f7;
  padding: 1.5rem;
  border: none;
  margin: 1rem 0;
}

code {
  font-size: 85%;
  color: $conjur-teal;
  background-color: #f9f9f9;
  border-radius: 3px;
}

.landing-img {
  margin: 50px 0;
}

img {
<<<<<<< HEAD
  max-width: 100%;
  height: auto;
  display: block;
  margin: 50px 0;
=======
	max-width: 100%;
	height: auto;
	display: block;
	margin: 50px 0;
	&.no-margin {
		margin: 0;
	}
	&.integration-diagram {
		margin-top: 0;
		margin-bottom: 1em;
	}
}

figure {
	margin: 2em 0;
}

figcaption {
	font-style: italic;
	margin-top: .5em;
	color: $conjur-medgray;
	padding: 1em;
	font-size: 14px;
	line-height: 20px;
>>>>>>> 93a5c92d
}

.list-unstyled {
  list-style: none;
  padding-left: 0px;
  margin-left: 0px;
}


// ***********************
// Buttons
// ***********************

.btn {
  padding: .5rem 1rem;
  border-radius: 4px;
  font-weight: 300;
  border: none;
  color: #ffffff;
}

.btn-primary {
  background-color: $conjur-blue;

  &:hover {
    background-color: darken($conjur-blue,10);
  }
}

// ***********************
// Container
// ***********************

.container {
  flex: 1;
}

@media (max-width: 767px) {
  .container {
    margin-right: 1.5em;
    margin-left: 1.5em;
  }
}

p {
  font-family: 'Open Sans', sans-serif;
  font-size: 16px;
  line-height: 1.8rem;
  color: $conjur-text;
}

.page {
  padding: 2rem 1rem;
  font-family: 'Open Sans', sans-serif;
  font-size: 16px;
  line-height: 1.8rem;
  color: $conjur-text;
  font-weight: 300;

  h2 {
    margin: 3rem 0 1rem 0;
  }
}

#content.api-docs {
  header,
  header h1 {
    margin-top: 0px;
  }
}

@media (max-width: 767px) {
  #content {
    .page-title {
      margin-top: 0;
    }
  }
}

@media (max-width: 992px) {
  #content {
    display: flex;
    flex-direction: column;
  }

  .sidebar {
    order: 4;
  }
}<|MERGE_RESOLUTION|>--- conflicted
+++ resolved
@@ -41,19 +41,15 @@
 }
 
 img {
-<<<<<<< HEAD
   max-width: 100%;
   height: auto;
   display: block;
   margin: 50px 0;
-=======
-	max-width: 100%;
-	height: auto;
-	display: block;
-	margin: 50px 0;
+  
 	&.no-margin {
 		margin: 0;
 	}
+  
 	&.integration-diagram {
 		margin-top: 0;
 		margin-bottom: 1em;
@@ -71,7 +67,6 @@
 	padding: 1em;
 	font-size: 14px;
 	line-height: 20px;
->>>>>>> 93a5c92d
 }
 
 .list-unstyled {
