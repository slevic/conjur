--- conflicted
+++ resolved
@@ -8,10 +8,7 @@
   -e AWS_SECRET_ACCESS_KEY \
   -e POSSUM_WEB_BUCKET -e POSSUM_WEB_CFG_BUCKET \
   -e POSSUM_WEB_USER -e POSSUM_WEB_PASSWORD \
-<<<<<<< HEAD
-=======
   -e CPANEL_URL \
->>>>>>> 061e6c71
   docs bash -ec '
 mkdir -p /output
 jekyll build --destination /output/_site
