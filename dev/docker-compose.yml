--- conflicted
+++ resolved
@@ -3,8 +3,6 @@
   pg:
     image: postgres:9.4
     environment:
-<<<<<<< HEAD
-=======
       # To avoid the following error:
       #
       #   Error: Database is uninitialized and superuser password is not
@@ -14,7 +12,6 @@
       #   You may also use POSTGRES_HOST_AUTH_METHOD=trust to allow all
       #   connections without a password. This is *not* recommended. See
       #   PostgreSQL documentation about "trust"
->>>>>>> 6ca348b1
       POSTGRES_HOST_AUTH_METHOD: trust
 
   audit:
