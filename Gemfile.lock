GIT
  remote: https://github.com/conjurinc/cli-ruby.git
  revision: a30d685c1ec255beffd3f42a48e66c1c31cd2b53
  branch: possum
  specs:
    conjur-cli (6.0.0beta.1)
      activesupport
      conjur-api (~> 5.0.0.beta)
      deep_merge (~> 1.0)
      gli (>= 2.8.0)
      highline (~> 1.7)
      netrc (~> 0.10)
      table_print (~> 1.5)
      xdg (~> 2.2)

GIT
  remote: https://github.com/conjurinc/conjur-policy-parser.git
  revision: b92854c1a0db5afb6a2294b77d96fcd9831cc59e
  branch: possum
  specs:
    conjur-policy-parser (3.0.0)
      activesupport (~> 4.2)
      safe_yaml

GIT
  remote: https://github.com/conjurinc/conjur-rack.git
  revision: c82a886e4e6e90df4c7de347b007cc8fe0b5c1b6
  specs:
    conjur-rack (3.0.0.pre)
      conjur-api (< 6)
      rack (~> 1)
      slosilo

GIT
  remote: https://github.com/cyberark/api-ruby.git
  revision: 6606bbdb845024918ff8560b5aad3fd978c347b5
  specs:
    conjur-api (5.0.0.pre)
      activesupport
      rest-client

GEM
  remote: https://rubygems.org/
  specs:
    actionmailer (4.2.8)
      actionpack (= 4.2.8)
      actionview (= 4.2.8)
      activejob (= 4.2.8)
      mail (~> 2.5, >= 2.5.4)
      rails-dom-testing (~> 1.0, >= 1.0.5)
    actionpack (4.2.8)
      actionview (= 4.2.8)
      activesupport (= 4.2.8)
      rack (~> 1.6)
      rack-test (~> 0.6.2)
      rails-dom-testing (~> 1.0, >= 1.0.5)
      rails-html-sanitizer (~> 1.0, >= 1.0.2)
    actionview (4.2.8)
      activesupport (= 4.2.8)
      builder (~> 3.1)
      erubis (~> 2.7.0)
      rails-dom-testing (~> 1.0, >= 1.0.5)
      rails-html-sanitizer (~> 1.0, >= 1.0.3)
    activejob (4.2.8)
      activesupport (= 4.2.8)
      globalid (>= 0.3.0)
    activemodel (4.2.8)
      activesupport (= 4.2.8)
      builder (~> 3.1)
    activerecord (4.2.8)
      activemodel (= 4.2.8)
      activesupport (= 4.2.8)
      arel (~> 6.0)
    activesupport (4.2.8)
      i18n (~> 0.7)
      minitest (~> 5.1)
      thread_safe (~> 0.3, >= 0.3.4)
      tzinfo (~> 1.1)
    addressable (2.5.1)
      public_suffix (~> 2.0, >= 2.0.2)
    arel (6.0.4)
    aruba (0.14.2)
      childprocess (~> 0.5.6)
      contracts (~> 0.9)
      cucumber (>= 1.3.19)
      ffi (~> 1.9.10)
      rspec-expectations (>= 2.99)
      thor (~> 0.19)
    autoprefixer-rails (7.1.2.3)
      execjs
    base32-crockford (0.1.0)
    bcrypt-ruby (3.0.1)
    bootstrap-sass (3.2.0.2)
      sass (~> 3.2)
    builder (3.2.3)
    byebug (9.0.6)
    childprocess (0.5.9)
      ffi (~> 1.0, >= 1.0.11)
    ci_reporter (2.0.0)
      builder (>= 2.1.2)
    ci_reporter_rspec (1.0.0)
      ci_reporter (~> 2.0)
      rspec (>= 2.14, < 4)
    coderay (1.1.1)
    coffee-script (2.4.1)
      coffee-script-source
      execjs
    coffee-script-source (1.12.2)
    colorator (1.1.0)
    colored (1.2)
    concurrent-ruby (1.0.5)
    conjur-debify (1.5.3)
      conjur-cli
      docker-api (~> 1.33)
      gli
    conjur-rack-heartbeat (2.0.0)
      rack
    contracts (0.16.0)
    cucumber (2.4.0)
      builder (>= 2.1.2)
      cucumber-core (~> 1.5.0)
      cucumber-wire (~> 0.0.1)
      diff-lcs (>= 1.1.3)
      gherkin (~> 4.0)
      multi_json (>= 1.7.5, < 2.0)
      multi_test (>= 0.1.2)
    cucumber-core (1.5.0)
      gherkin (~> 4.0)
    cucumber-wire (0.0.1)
    database_cleaner (1.6.1)
    deep_merge (1.1.1)
    diff-lcs (1.3)
    docile (1.1.5)
    docker-api (1.33.4)
      excon (>= 0.38.0)
      json
    domain_name (0.5.20170404)
      unf (>= 0.0.5, < 1.0.0)
    erubis (2.7.0)
    ethon (0.10.1)
      ffi (>= 1.3.0)
    excon (0.55.0)
    execjs (2.7.0)
    ffi (1.9.18)
    font-awesome-sass (4.7.0)
      sass (>= 3.2)
    forwardable-extended (2.6.0)
    gherkin (4.1.1)
    gli (2.16.0)
    globalid (0.4.0)
      activesupport (>= 4.2.0)
    highline (1.7.8)
    html-proofer (3.7.2)
      activesupport (>= 4.2, < 6.0)
      addressable (~> 2.3)
      colored (~> 1.2)
      mercenary (~> 0.3.2)
      nokogiri (~> 1.7)
      parallel (~> 1.3)
      typhoeus (~> 0.7)
      yell (~> 2.0)
    http-cookie (1.0.3)
      domain_name (~> 0.5)
    i18n (0.8.6)
    jekyll (3.4.3)
      addressable (~> 2.4)
      colorator (~> 1.0)
      jekyll-sass-converter (~> 1.0)
      jekyll-watch (~> 1.1)
      kramdown (~> 1.3)
      liquid (~> 3.0)
      mercenary (~> 0.3.3)
      pathutil (~> 0.9)
      rouge (~> 1.7)
      safe_yaml (~> 1.0)
    jekyll-coffeescript (1.0.1)
      coffee-script (~> 2.2)
    jekyll-paginate (1.1.0)
    jekyll-redirect-from (0.12.1)
      jekyll (~> 3.3)
    jekyll-sass-converter (1.5.0)
      sass (~> 3.4)
    jekyll-watch (1.5.0)
      listen (~> 3.0, < 3.1)
    json (2.1.0)
    json_spec (1.1.5)
      multi_json (~> 1.0)
      rspec (>= 2.0, < 4.0)
    kramdown (1.13.2)
    libv8 (3.16.14.19)
    liquid (3.0.6)
    listen (3.0.6)
      rb-fsevent (>= 0.9.3)
      rb-inotify (>= 0.9.7)
    loofah (2.0.3)
      nokogiri (>= 1.5.9)
    mail (2.6.5)
      mime-types (>= 1.16, < 4)
    mercenary (0.3.6)
    method_source (0.8.2)
    mime-types (3.1)
      mime-types-data (~> 3.2015)
    mime-types-data (3.2016.0521)
    mini_portile2 (2.2.0)
<<<<<<< HEAD
    minima (2.1.1)
      jekyll (~> 3.3)
=======
>>>>>>> 061e6c71
    minitest (5.10.3)
    multi_json (1.12.1)
    multi_test (0.1.2)
    netrc (0.11.0)
    nokogiri (1.8.0)
      mini_portile2 (~> 2.2.0)
    parallel (1.11.1)
    pathutil (0.14.0)
      forwardable-extended (~> 2.6)
    pg (0.20.0)
    pry (0.10.4)
      coderay (~> 1.1.0)
      method_source (~> 0.8.1)
      slop (~> 3.4)
    pry-byebug (3.4.2)
      byebug (~> 9.0)
      pry (~> 0.10)
    public_suffix (2.0.5)
    puma (3.8.2)
    rack (1.6.5)
    rack-jekyll (0.5.0)
      jekyll (>= 1.3)
      listen (>= 1.3)
      rack (~> 1.5)
    rack-rewrite (1.5.1)
    rack-test (0.6.3)
      rack (>= 1.0)
    rails (4.2.8)
      actionmailer (= 4.2.8)
      actionpack (= 4.2.8)
      actionview (= 4.2.8)
      activejob (= 4.2.8)
      activemodel (= 4.2.8)
      activerecord (= 4.2.8)
      activesupport (= 4.2.8)
      bundler (>= 1.3.0, < 2.0)
      railties (= 4.2.8)
      sprockets-rails
    rails-api (0.4.1)
      actionpack (>= 3.2.11)
      railties (>= 3.2.11)
    rails-deprecated_sanitizer (1.0.3)
      activesupport (>= 4.2.0.alpha)
    rails-dom-testing (1.0.8)
      activesupport (>= 4.2.0.beta, < 5.0)
      nokogiri (~> 1.6)
      rails-deprecated_sanitizer (>= 1.0.1)
    rails-html-sanitizer (1.0.3)
      loofah (~> 2.0)
    rails_12factor (0.0.3)
      rails_serve_static_assets
      rails_stdout_logging
    rails_layout (1.0.41)
    rails_serve_static_assets (0.0.5)
    rails_stdout_logging (0.0.5)
    railties (4.2.8)
      actionpack (= 4.2.8)
      activesupport (= 4.2.8)
      rake (>= 0.8.7)
      thor (>= 0.18.1, < 2.0)
    rake (12.0.0)
    rake_shared_context (0.3.0)
    random_password_generator (1.0.0)
    rb-fsevent (0.9.8)
    rb-inotify (0.9.8)
      ffi (>= 0.5.0)
    ref (2.0.0)
    rest-client (2.0.2)
      http-cookie (>= 1.0.2, < 2.0)
      mime-types (>= 1.16, < 4.0)
      netrc (~> 0.8)
    rouge (1.11.1)
    rspec (3.5.0)
      rspec-core (~> 3.5.0)
      rspec-expectations (~> 3.5.0)
      rspec-mocks (~> 3.5.0)
    rspec-core (3.5.4)
      rspec-support (~> 3.5.0)
    rspec-expectations (3.5.0)
      diff-lcs (>= 1.2.0, < 2.0)
      rspec-support (~> 3.5.0)
    rspec-mocks (3.5.0)
      diff-lcs (>= 1.2.0, < 2.0)
      rspec-support (~> 3.5.0)
    rspec-rails (3.5.2)
      actionpack (>= 3.0)
      activesupport (>= 3.0)
      railties (>= 3.0)
      rspec-core (~> 3.5.0)
      rspec-expectations (~> 3.5.0)
      rspec-mocks (~> 3.5.0)
      rspec-support (~> 3.5.0)
    rspec-support (3.5.0)
    ruby_dep (1.3.1)
    safe_yaml (1.0.4)
    sass (3.4.24)
    sass-rails (5.0.6)
      railties (>= 4.0.0, < 6)
      sass (~> 3.1)
      sprockets (>= 2.8, < 4.0)
      sprockets-rails (>= 2.0, < 4.0)
      tilt (>= 1.1, < 3)
    sequel (4.46.0)
    sequel-postgres-schemata (0.1.1)
      sequel (~> 4.3)
    sequel-rails (0.9.15)
      actionpack (>= 3.2.0)
      activemodel
      railties (>= 3.2.0)
      sequel (>= 3.28, < 5.0)
    simplecov (0.14.1)
      docile (~> 1.1.0)
      json (>= 1.8, < 3)
      simplecov-html (~> 0.10.0)
    simplecov-html (0.10.0)
    slop (3.6.0)
    slosilo (2.0.1)
    spring (2.0.1)
      activesupport (>= 4.2)
    spring-commands-cucumber (1.0.1)
      spring (>= 0.9.1)
    spring-commands-rspec (1.0.4)
      spring (>= 0.9.1)
    sprockets (3.7.1)
      concurrent-ruby (~> 1.0)
      rack (> 1, < 3)
    sprockets-rails (3.2.0)
      actionpack (>= 4.0)
      activesupport (>= 4.0)
      sprockets (>= 3.0.0)
    table_print (1.5.6)
    therubyracer (0.12.3)
      libv8 (~> 3.16.14.15)
      ref
    thor (0.19.4)
    thread_safe (0.3.6)
    tilt (2.0.8)
    typhoeus (0.8.0)
      ethon (>= 0.8.0)
    tzinfo (1.2.3)
      thread_safe (~> 0.1)
    unf (0.1.4)
      unf_ext
    unf_ext (0.0.7.4)
    xdg (2.2.3)
    yell (2.0.7)

PLATFORMS
  ruby

DEPENDENCIES
  activesupport
  aruba
  autoprefixer-rails
  base32-crockford
  bcrypt-ruby (~> 3.0.0)
  bootstrap-sass (~> 3.2.0)
  ci_reporter_rspec
  conjur-api!
  conjur-cli!
  conjur-debify
  conjur-policy-parser!
  conjur-rack!
  conjur-rack-heartbeat
  cucumber
  database_cleaner
  font-awesome-sass (~> 4.7.0)
  gli
  html-proofer
  jekyll
  jekyll-coffeescript
  jekyll-paginate
  jekyll-redirect-from
  json_spec
  listen
  parallel
  pg
  pry-byebug
  puma
  rack-jekyll
  rack-rewrite
  rails (~> 4.2)
  rails-api
  rails_12factor
  rails_layout
  rake
  rake_shared_context
  random_password_generator (= 1.0.0)
  rspec
  rspec-rails
  ruby_dep (= 1.3.1)
  sass-rails
  sequel-postgres-schemata
  sequel-rails
  simplecov
  slosilo (>= 2.0.0)
  spring
  spring-commands-cucumber
  spring-commands-rspec
  table_print
  therubyracer

BUNDLED WITH
   1.15.3<|MERGE_RESOLUTION|>--- conflicted
+++ resolved
@@ -202,11 +202,6 @@
       mime-types-data (~> 3.2015)
     mime-types-data (3.2016.0521)
     mini_portile2 (2.2.0)
-<<<<<<< HEAD
-    minima (2.1.1)
-      jekyll (~> 3.3)
-=======
->>>>>>> 061e6c71
     minitest (5.10.3)
     multi_json (1.12.1)
     multi_test (0.1.2)
