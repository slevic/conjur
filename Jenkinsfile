--- conflicted
+++ resolved
@@ -5,65 +5,30 @@
 
   options {
     timestamps()
-    buildDiscarder(logRotator(daysToKeepStr: '14'))
+    buildDiscarder(logRotator(numToKeepStr: '30'))
+    skipDefaultCheckout()  // see 'Checkout SCM' below, once perms are fixed this is no longer needed
   }
 
   stages {
-    stage('Build and test Docker image') {
+    stage('Checkout SCM') {
+      steps {
+        checkout scm
+      }
+    }
+    stage('Build Docker image') {
       steps {
         sh './build.sh -j'
-
-        sh './test.sh'
-        junit 'spec/reports/*.xml,cucumber/api/features/reports/**/*.xml,cucumber/policy/features/reports/**/*.xml,scaling_features/reports/**/*.xml,reports/*.xml'
-
-
-        milestone(1)  // Local Docker image is built, tested and tagged
-      }
-    }
-<<<<<<< HEAD
-
-    stage('Push Docker image (internal)') {
-=======
-    stage('Build Docker image') {
->>>>>>> 061e6c71
-      steps {
-        sh './push-image.sh'
-        archiveArtifacts artifacts: 'TAG', fingerprint: true
-
-        milestone(2) // Docker image pushed to internal registries
       }
     }
 
-<<<<<<< HEAD
-    stage('Push Docker image (external)') {
-      agent { label 'releaser-v2' }
-      when {
-        branch 'master'
-      }
-=======
     stage('Test Docker image') {
->>>>>>> 061e6c71
       steps {
-        sh './push-image.sh external'  // script checks $BRANCH_NAME
+        sh './test.sh'
 
-        milestone(3) // Docker image pushed to external registries
+        junit 'spec/reports/*.xml,cucumber/api/features/reports/**/*.xml,cucumber/policy/features/reports/**/*.xml,scaling_features/reports/**/*.xml,reports/*.xml'
       }
     }
 
-<<<<<<< HEAD
-    stage('Build Debian package') {
-      steps {
-        sh './package.sh'
-        archiveArtifacts artifacts: '*.deb', fingerprint: true
-      }
-    }
-
-    stage('Publish Debian package'){
-      steps {
-        sh './publish.sh'
-
-        milestone(4) // Debian package is pushed to Artifactory
-=======
     stage('Push Docker image') {
       steps {
         sh './push-image.sh'
@@ -81,7 +46,6 @@
     stage('Publish Debian package'){
       steps {
         sh './publish.sh'
->>>>>>> 061e6c71
       }
     }
 
@@ -100,8 +64,6 @@
       }
       steps {
         sh 'summon ./website.sh'
-
-        milestone(5)  // conjur.org website is published
       }
     }
 
@@ -117,7 +79,7 @@
 
   post {
     always {
-      sh 'docker run -i --rm -v $PWD:/src -w /src alpine/git clean -fxd'  // bad docker mount creates unreadable files TODO fix this
+      sh 'sudo chown -R jenkins:jenkins .'  // bad docker mount creates unreadable files TODO fix this
       deleteDir()  // delete current workspace, for a clean build
     }
     failure {
