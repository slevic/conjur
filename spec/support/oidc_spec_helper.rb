--- conflicted
+++ resolved
@@ -2,7 +2,7 @@
 
 shared_context "oidc setup" do
 
-  let(:authenticator_name) { "authn-oidc" }
+  let(:oidc_authenticator_name) { "authn-oidc-test" }
   let(:account) { "my-acct" }
   let(:service) { "my-service" }
 
@@ -10,34 +10,55 @@
   # TokenFactory double
   ####################################
 
-  let(:a_new_token) { 'A NICE NEW TOKEN' }
+  let (:a_new_token) { 'A NICE NEW TOKEN' }
 
-  let(:token_factory) do
+  let (:token_factory) do
     double('TokenFactory', signed_token: a_new_token)
   end
 
   ####################################
-  # oidc secrets mocks
+  # secrets mocks
   ####################################
 
-  let(:mocked_id_token_secret) do
+  let (:mocked_secret) do
+    double('Secret').tap do |secret|
+      allow(secret).to receive(:value).and_return("mocked-secret")
+    end
+  end
+
+  let (:mocked_resource) do
+    double('Resource').tap do |resource|
+      allow(resource).to receive(:secret).and_return(mocked_secret)
+    end
+  end
+
+  let (:resource_without_value) do
+    double('Resource').tap do |resource|
+      allow(resource).to receive(:secret).and_return(nil)
+    end
+  end
+
+  let (:mocked_id_token_secret) do
     double('Secret').tap do |secret|
       allow(secret).to receive(:value).and_return("id_token_username_field")
     end
   end
 
-  let(:mocked_id_token_resource) do
+  let (:mocked_id_token_resource) do
     double('Resource').tap do |resource|
       allow(resource).to receive(:secret).and_return(mocked_id_token_secret)
     end
   end
 
+  ####################################
+  # validator mocks
+  ####################################
+
+  let (:mocked_security_validator) { double("MockSecurityValidator") }
+  let (:mocked_origin_validator) { double("MockOriginValidator") }
+  let (:mocked_account_validator) { double("MockAccountValidator") }
+
   before(:each) do
-<<<<<<< HEAD
-    allow(Resource).to receive(:[])
-                         .with(/#{account}:variable:conjur\/authn-oidc/)
-                         .and_return(mocked_resource)
-=======
     allow(Resource).to(
       receive(:[]).with(/#{account}:variable:conjur\/authn-oidc/)
         .and_return(mocked_resource)
@@ -110,6 +131,5 @@
     )
 
     expect { subject }.to raise_error( /ACCOUNT_NOT_EXIST_ERROR/ )
->>>>>>> 8a18bc80
   end
 end